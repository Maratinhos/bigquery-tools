import React, { useState, useEffect, useRef } from 'react';
import {
  Container, Typography, FormControl, InputLabel, Select, MenuItem, TextField, Button,
  Box, Paper, Alert, CircularProgress, Snackbar,
  Table, TableBody, TableCell, TableContainer, TableHead, TableRow,
  Grid,
  List, ListItem, ListItemText, IconButton, Accordion, AccordionSummary, AccordionDetails
} from '@mui/material';
import ExpandMoreIcon from '@mui/icons-material/ExpandMore';
import FileOpenIcon from '@mui/icons-material/FileOpen'; // For populating from saved
import type { SelectChangeEvent } from '@mui/material';

import { getConfigs } from '../services/bigQueryConfigService';
import type { BigQueryConfigItem } from '../services/bigQueryConfigService';
import { getTableSchema, updateSchemaDescription, getAllSavedSchemas } from '../services/schemaService';
<<<<<<< HEAD
import type { FieldSchema, SavedObject } from '../services/schemaService';
=======
import type { FieldSchema, SavedObject, SavedField } from '../services/schemaService';
>>>>>>> 52a9d09c

interface DescribedField extends FieldSchema {
  description: string;
}

const SchemaDescriptionPage: React.FC = () => {
  const [availableConfigs, setAvailableConfigs] = useState<BigQueryConfigItem[]>([]);
  const [selectedConfigId, setSelectedConfigId] = useState<string>('');
  const [objectName, setObjectName] = useState<string>('');
  const [objectDescription, setObjectDescription] = useState<string>('');
  const [fields, setFields] = useState<DescribedField[]>([]);

  const [isLoadingConfigs, setIsLoadingConfigs] = useState(false);
  const [isLoadingSchema, setIsLoadingSchema] = useState(false);
  const [isSaving, setIsSaving] = useState(false);

<<<<<<< HEAD
=======
  const [error, setError] = useState<string | null>(null);
>>>>>>> 52a9d09c
  const [generalError, setGeneralError] = useState<string | null>(null); // For non-field specific errors
  const [successMessage, setSuccessMessage] = useState<string | null>(null);

  // State for saved schemas
  const [savedSchemas, setSavedSchemas] = useState<SavedObject[]>([]);
  const [isLoadingSavedSchemas, setIsLoadingSavedSchemas] = useState(false);
  const [savedSchemasError, setSavedSchemasError] = useState<string | null>(null);


  const objectNameInputRef = useRef<HTMLInputElement>(null);
  const topOfFormRef = useRef<HTMLDivElement>(null); // Ref for scrolling

  useEffect(() => {
    const fetchConfigs = async () => {
      setIsLoadingConfigs(true);
      setGeneralError(null);
      try {
        const configs = await getConfigs();
        setAvailableConfigs(configs);
      } catch (err: any) {
        setGeneralError(err.message || "Failed to load configurations. Please ensure backend is running and you are logged in.");
      } finally {
        setIsLoadingConfigs(false);
      }
    };
    fetchConfigs();
  }, []);

  // Fetch saved schemas on mount
  useEffect(() => {
    const fetchSavedSchemas = async () => {
      setIsLoadingSavedSchemas(true);
      setSavedSchemasError(null);
      try {
        const schemas = await getAllSavedSchemas();
        setSavedSchemas(schemas);
      } catch (err: any) {
        setSavedSchemasError(err.message || "Failed to load saved schemas.");
      } finally {
        setIsLoadingSavedSchemas(false);
      }
    };
    fetchSavedSchemas();
  }, []);


  useEffect(() => {
    // Focus object name input if a config is selected, and not currently loading other things
    // or if fields have just been populated (implying a saved schema was clicked)
    if (selectedConfigId && !isLoadingConfigs && !isLoadingSchema && !isSaving) {
        const timer = setTimeout(() => { // Timeout to allow state updates to render
            objectNameInputRef.current?.focus();
        }, 0);
        return () => clearTimeout(timer);
    }
  }, [selectedConfigId, isLoadingConfigs, isLoadingSchema, isSaving, fields]);


  const handleGetSchema = async () => {
    if (!selectedConfigId || !objectName.trim()) {
      setGeneralError("Please select a configuration and enter a valid object name (e.g., dataset.table).");
      return;
    }
    if (objectName.trim().indexOf('.') <= 0 || objectName.trim().endsWith('.')) {
        setGeneralError("Invalid object_name format. Expected 'dataset_id.table_id'.");
        return;
    }

    setIsLoadingSchema(true);
    setGeneralError(null);
    setSuccessMessage(null);
    setFields([]); // Clear current fields
    setObjectDescription(''); // Clear current object description

    try {
      const response = await getTableSchema(selectedConfigId, objectName.trim());
      if (response.schema && response.schema.length > 0) {
        setFields(response.schema.map(field => ({ ...field, description: '' })));
        setSuccessMessage(`Schema for '${objectName.trim()}' fetched successfully. You can now add descriptions.`);
      } else {
        setFields([]); // Ensure fields are empty
        setGeneralError(`Schema for '${objectName.trim()}' is empty or not found (live fetch).`);
      }
    } catch (err: any) {
      setGeneralError(err.message || "Failed to fetch schema. Ensure the object exists and configuration is correct.");
      setFields([]); // Ensure fields are empty on error
    } finally {
      setIsLoadingSchema(false);
    }
  };

  const handleFieldDescriptionChange = (index: number, newDescription: string) => {
    setFields(prevFields =>
      prevFields.map((field, i) =>
        i === index ? { ...field, description: newDescription } : field
      )
    );
  };

  const handleSaveDescriptions = async () => {
    if (!selectedConfigId || !objectName.trim()) {
      setGeneralError("Configuration and object name are required to save descriptions.");
      return;
    }
    if (fields.length === 0) {
        setGeneralError("No schema fields to save. Please fetch schema first or load a saved schema.");
        return;
    }
    setIsSaving(true);
    setGeneralError(null);
    setSuccessMessage(null);

    const fieldDataToSave = fields.map(f => ({
      field_name: f.name,
      // Ensure description is not undefined, send null if it's empty string for consistency with backend
      field_description: f.description || null
    }));

    const currentObjectDescription = objectDescription || null;

    try {
      const response = await updateSchemaDescription(
        selectedConfigId,
        objectName.trim(),
        currentObjectDescription,
        fieldDataToSave
      );
      setSuccessMessage(response.message || "Descriptions saved successfully!");
      // Optionally, refresh saved schemas after successful save
      // fetchSavedSchemas(); // Consider if this is too much or if a manual refresh button is better
    } catch (err: any) {
      setGeneralError(err.message || "Failed to save descriptions. Please check details and try again.");
    } finally {
      setIsSaving(false);
    }
  };

  const handleLoadSavedSchema = (savedObject: SavedObject) => {
    setSelectedConfigId(savedObject.connection_id);
    setObjectName(savedObject.object_name);
    setObjectDescription(savedObject.object_description || '');
    setFields(savedObject.fields.map(f => ({
      name: f.field_name,
      field_type: 'N/A (saved)', // As per requirement
      description: f.field_description || ''
    })));
    setGeneralError(null); // Clear any previous errors
    setSuccessMessage(`Loaded saved schema for '${savedObject.object_name}'. You can edit and save again.`);

    // Scroll to top of form for better UX
    if(topOfFormRef.current) {
        topOfFormRef.current.scrollIntoView({ behavior: 'smooth' });
    }
  };


  // Group saved schemas by connection name for display
  const groupedSavedSchemas = savedSchemas.reduce((acc, curr) => {
    const config = availableConfigs.find(c => c.id === curr.connection_id);
    const connectionName = config ? config.connection_name : `Unknown Connection (ID: ${curr.connection_id})`;
    if (!acc[connectionName]) {
      acc[connectionName] = [];
    }
    acc[connectionName].push(curr);
    return acc;
  }, {} as Record<string, SavedObject[]>);


  return (
    <Container maxWidth="xl" sx={{ mt: 4, mb: 4 }}> {/* Changed to xl for more space */}
      <Typography variant="h4" gutterBottom ref={topOfFormRef}>
        Describe BigQuery Object Schema
      </Typography>

      {generalError && <Alert severity="error" onClose={() => setGeneralError(null)} sx={{mb:2}}>{generalError}</Alert>}
      {successMessage && (
        <Snackbar
            open={!!successMessage}
            autoHideDuration={6000}
            onClose={() => setSuccessMessage(null)}
            anchorOrigin={{ vertical: 'bottom', horizontal: 'center' }}
        >
            <Alert onClose={() => setSuccessMessage(null)} severity="success" sx={{ width: '100%' }}>
                {successMessage}
            </Alert>
        </Snackbar>
      )}

      {/* Main layout grid */}
      <Grid container spacing={3}>
        {/* Left Panel: Schema Editing Form */}
        <Grid item xs={12} md={7}>
          <Paper sx={{ p: { xs: 2, md: 3 }, mb: 3 }}>
            <Typography variant="h6" gutterBottom>Select Configuration and Object</Typography>
            <Grid container spacing={2} alignItems="center">
              <Grid item xs={12} sm={6}>
                <FormControl fullWidth>
                  <InputLabel id="config-select-label">Configuration</InputLabel>
                  <Select
                    labelId="config-select-label"
                    value={selectedConfigId}
                    label="Configuration"
                    onChange={(e: SelectChangeEvent<string>) => {
                        setSelectedConfigId(e.target.value);
                        setObjectName(''); // Clear object name when config changes
                        setFields([]); // Clear fields
                        setObjectDescription(''); // Clear object description
                        setGeneralError(null); // Clear errors
                    }}
                    disabled={isLoadingConfigs || availableConfigs.length === 0}
                  >
                    {isLoadingConfigs && <MenuItem value=""><em>Loading configs...</em></MenuItem>}
                    {!isLoadingConfigs && availableConfigs.length === 0 && <MenuItem value="" disabled><em>No configurations found. Add one on BQ Configs page.</em></MenuItem>}
                    {availableConfigs.map((config) => (
                      <MenuItem key={config.id} value={config.id}>
                        {config.connection_name} (ID: ...{config.id.slice(-6)})
                      </MenuItem>
                    ))}
                  </Select>
                </FormControl>
              </Grid>
              <Grid item xs={12} sm={6}>
                <TextField
                  label="Object Name (dataset.table)"
                  value={objectName}
                  onChange={(e) => setObjectName(e.target.value)}
                  fullWidth
                  disabled={!selectedConfigId || isLoadingSchema || isSaving}
                  inputRef={objectNameInputRef}
                />
              </Grid>
              <Grid item xs={12}> {/* Button takes full width on small screens, then adjusts */}
                <Button
                  fullWidth
                  variant="contained"
                  onClick={handleGetSchema}
                  disabled={!selectedConfigId || !objectName.trim() || isLoadingSchema || isSaving}
                  sx={{ height: '56px' }}
                >
                  {isLoadingSchema ? <CircularProgress size={24} /> : "Get Live Schema"}
                </Button>
              </Grid>
            </Grid>
          </Paper>

          {fields.length > 0 && (
            <Paper sx={{ p: { xs: 2, md: 3 }, mb: 3 }}>
              <Typography variant="h6" gutterBottom>Object Description</Typography>
              <TextField
                label="Description for the entire object (table/view)"
                value={objectDescription}
                onChange={(e) => setObjectDescription(e.target.value)}
                fullWidth
                multiline
                rows={3}
                margin="normal"
                sx={{ mb: 3 }}
                disabled={isSaving || isLoadingSchema}
              />

              <Typography variant="h6" gutterBottom>Field Descriptions</Typography>
              <TableContainer component={Paper} sx={{ mb: 2, maxHeight: '400px', overflowY: 'auto' }}>
                <Table stickyHeader sx={{ minWidth: 650 }} size="small" aria-label="schema fields table">
                  <TableHead>
                    <TableRow>
                      <TableCell sx={{ fontWeight: 'bold' }}>Field Name</TableCell>
                      <TableCell sx={{ fontWeight: 'bold' }}>Data Type</TableCell>
                      <TableCell sx={{ fontWeight: 'bold', width: '50%' }}>Description</TableCell>
                    </TableRow>
                  </TableHead>
                  <TableBody>
                    {fields.map((field, index) => (
                      <TableRow hover key={`${field.name}-${index}-${selectedConfigId}-${objectName}`} sx={{ '&:last-child td, &:last-child th': { border: 0 } }}>
                        <TableCell component="th" scope="row">{field.name}</TableCell>
                        <TableCell>{field.field_type}</TableCell>
                        <TableCell>
                          <TextField
                            fullWidth
                            variant="outlined"
                            size="small"
                            value={field.description}
                            onChange={(e) => handleFieldDescriptionChange(index, e.target.value)}
                            placeholder="Enter field description..."
                            disabled={isSaving || isLoadingSchema}
                          />
                        </TableCell>
                      </TableRow>
                    ))}
                  </TableBody>
                </Table>
              </TableContainer>
              <Box sx={{ mt: 3, textAlign: 'right' }}>
                <Button
                  variant="contained"
                  color="primary"
                  onClick={handleSaveDescriptions}
                  disabled={isSaving || isLoadingSchema || fields.length === 0}
                >
                  {isSaving ? <CircularProgress size={24} /> : "Save All Descriptions"}
                </Button>
              </Box>
            </Paper>
          )}
        </Grid> {/* End Left Panel */}

        {/* Right Panel: Saved Schemas */}
        <Grid item xs={12} md={5}>
          <Paper sx={{ p: { xs: 2, md: 3 }, maxHeight: 'calc(100vh - 120px)', overflowY: 'auto' }}>
            <Typography variant="h6" gutterBottom>
              Browse Saved Object Descriptions
            </Typography>
            {isLoadingSavedSchemas && <CircularProgress />}
            {savedSchemasError && <Alert severity="error">{savedSchemasError}</Alert>}
            {!isLoadingSavedSchemas && !savedSchemasError && savedSchemas.length === 0 && (
              <Typography variant="body2">No saved schemas found.</Typography>
            )}
            {!isLoadingSavedSchemas && !savedSchemasError && Object.keys(groupedSavedSchemas).length > 0 && (
              Object.entries(groupedSavedSchemas).map(([connectionName, objects]) => (
                <Accordion key={connectionName} defaultExpanded>
                  <AccordionSummary expandIcon={<ExpandMoreIcon />}>
                    <Typography sx={{fontWeight: 'medium'}}>{connectionName}</Typography>
                  </AccordionSummary>
                  <AccordionDetails>
                    <List dense>
                      {objects.map(obj => (
                        <ListItem
                          key={obj.id}
                          secondaryAction={
                            <IconButton edge="end" aria-label="load schema" onClick={() => handleLoadSavedSchema(obj)} title="Load this schema">
                              <FileOpenIcon />
                            </IconButton>
                          }
                          sx={{
                            mb: 1,
                            border: '1px solid lightgray',
                            borderRadius: '4px',
                            '&:hover': { backgroundColor: 'action.hover' }
                          }}
                          divider
                        >
                          <ListItemText
                            primary={obj.object_name}
                            secondary={obj.object_description ? `Desc: ${obj.object_description.substring(0,50)}...` : "No object description."}
                            primaryTypographyProps={{ fontWeight: 'bold' }}
                          />
                        </ListItem>
                      ))}
                    </List>
                  </AccordionDetails>
                </Accordion>
              ))
            )}
          </Paper>
        </Grid> {/* End Right Panel */}
      </Grid> {/* End Main Grid */}
    </Container>
  );
};

export default SchemaDescriptionPage;<|MERGE_RESOLUTION|>--- conflicted
+++ resolved
@@ -13,11 +13,8 @@
 import { getConfigs } from '../services/bigQueryConfigService';
 import type { BigQueryConfigItem } from '../services/bigQueryConfigService';
 import { getTableSchema, updateSchemaDescription, getAllSavedSchemas } from '../services/schemaService';
-<<<<<<< HEAD
 import type { FieldSchema, SavedObject } from '../services/schemaService';
-=======
-import type { FieldSchema, SavedObject, SavedField } from '../services/schemaService';
->>>>>>> 52a9d09c
+
 
 interface DescribedField extends FieldSchema {
   description: string;
@@ -34,10 +31,6 @@
   const [isLoadingSchema, setIsLoadingSchema] = useState(false);
   const [isSaving, setIsSaving] = useState(false);
 
-<<<<<<< HEAD
-=======
-  const [error, setError] = useState<string | null>(null);
->>>>>>> 52a9d09c
   const [generalError, setGeneralError] = useState<string | null>(null); // For non-field specific errors
   const [successMessage, setSuccessMessage] = useState<string | null>(null);
 
